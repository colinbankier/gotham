//! Gotham &ndash; A flexible web framework that promotes stability, safety, security and speed.
//!
//! You can find out more about Gotham, including where to get help, at <https://gotham.rs>.
//!
//! We look forward to welcoming you into the Gotham community!
#![doc(html_root_url = "https://docs.rs/gotham/0.2.1")] // Update when changed in Cargo.toml
#![warn(missing_docs, deprecated)]
// Stricter requirements once we get to pull request stage, all warnings must be resolved.
#![cfg_attr(feature = "ci", deny(warnings))]
#![doc(test(no_crate_inject, attr(deny(warnings))))]
// TODO: Remove this when it's a hard error by default (error E0446).
// See Rust issue #34537 <https://github.com/rust-lang/rust/issues/34537>
#![deny(private_in_public)]

extern crate base64;
extern crate bincode;
extern crate borrow_bag;
extern crate chrono;
extern crate cookie;
extern crate failure;
extern crate futures;
<<<<<<< HEAD
extern crate futures_cpupool;
#[macro_use]
=======
extern crate http;
>>>>>>> d31462a1
extern crate hyper;
extern crate linked_hash_map;
#[macro_use]
extern crate log;
extern crate mime;
extern crate mio;
extern crate num_cpus;
extern crate rand;
extern crate regex;
#[macro_use]
extern crate serde;
extern crate tokio;
extern crate url;
extern crate uuid;

#[cfg(test)]
#[macro_use]
extern crate serde_derive;

pub mod error;
pub mod extractor;
pub mod handler;
pub mod helpers;
pub mod middleware;
pub mod pipeline;
pub mod router;
mod service;
pub mod state;
pub mod test;

use std::net::{SocketAddr, ToSocketAddrs};
use std::sync::Arc;

use futures::{Future, Stream};
use hyper::server::conn::Http;
use tokio::executor::{self, thread_pool};
use tokio::net::TcpListener;
use tokio::runtime::{self, Runtime, TaskExecutor};

use handler::NewHandler;
use service::GothamService;

/// Starts a Gotham application with the default number of threads.
pub fn start<NH, A>(addr: A, new_handler: NH)
where
    NH: NewHandler + 'static,
    A: ToSocketAddrs + 'static,
{
    start_with_num_threads(addr, new_handler, num_cpus::get())
}

/// Starts a Gotham application with a designated number of threads.
pub fn start_with_num_threads<NH, A>(addr: A, new_handler: NH, threads: usize)
where
    NH: NewHandler + 'static,
    A: ToSocketAddrs + 'static,
{
    let runtime = new_runtime(threads);
    start_on_executor(addr, new_handler, runtime.executor());
    runtime.shutdown_on_idle().wait().unwrap();
}

/// Starts a Gotham application with a designated backing `TaskExecutor`.
///
/// This function can be used to spawn the server on an existing `Runtime`.
pub fn start_on_executor<NH, A>(addr: A, new_handler: NH, executor: TaskExecutor)
where
    NH: NewHandler + 'static,
    A: ToSocketAddrs + 'static,
{
    executor.spawn(init_server(addr, new_handler));
}

/// Returns a `Future` used to spawn an Gotham application.
///
/// This is used internally, but exposed in case the developer intends on doing any
/// manual wiring that isn't supported by the Gotham API. It's unlikely that this will
/// be required in most use cases; it's mainly exposed for shutdown handling.
pub fn init_server<NH, A>(addr: A, new_handler: NH) -> impl Future<Item = (), Error = ()>
where
    NH: NewHandler + 'static,
    A: ToSocketAddrs + 'static,
{
    let (listener, addr) = tcp_listener(addr);

    info!(
        target: "gotham::start",
        " Gotham listening on http://{}",
        addr
    );

    bind_server(listener, new_handler)
}

fn bind_server<NH>(listener: TcpListener, new_handler: NH) -> impl Future<Item = (), Error = ()>
where
    NH: NewHandler + 'static,
{
    let protocol = Arc::new(Http::new());
    let gotham_service = GothamService::new(new_handler);

    listener
        .incoming()
        .map_err(|e| panic!("socket error = {:?}", e))
        .for_each(move |socket| {
            let service = gotham_service.connect(socket.peer_addr().unwrap());
            let handler = protocol.serve_connection(socket, service).then(|_| Ok(()));

            executor::spawn(handler);

            Ok(())
        })
}

fn new_runtime(threads: usize) -> Runtime {
    let mut pool_builder = thread_pool::Builder::new();

    pool_builder
        .name_prefix("gotham-worker-")
        .pool_size(threads);

    runtime::Builder::new()
        .threadpool_builder(pool_builder)
        .build()
        .unwrap()
}

fn tcp_listener<A>(addr: A) -> (TcpListener, SocketAddr)
where
    A: ToSocketAddrs + 'static,
{
    let addr = match addr.to_socket_addrs().map(|ref mut i| i.next()) {
        Ok(Some(a)) => a,
        Ok(_) => panic!("unable to resolve listener address"),
        Err(_) => panic!("unable to parse listener address"),
    };

    let listener = TcpListener::bind(&addr).expect("unable to open TCP listener");

    (listener, addr)
}<|MERGE_RESOLUTION|>--- conflicted
+++ resolved
@@ -19,12 +19,8 @@
 extern crate cookie;
 extern crate failure;
 extern crate futures;
-<<<<<<< HEAD
 extern crate futures_cpupool;
-#[macro_use]
-=======
 extern crate http;
->>>>>>> d31462a1
 extern crate hyper;
 extern crate linked_hash_map;
 #[macro_use]
